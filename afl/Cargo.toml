[package]
name = "afl"
version = "0.1.0"
authors = ["Dominik Maier <domenukk@gmail.com>"]
edition = "2018"

# See more keys and their definitions at https://doc.rust-lang.org/cargo/reference/manifest.html

[dev-dependencies]
criterion = "0.3" # Benchmarking
ahash = "0.6.1" # another hash
fxhash = "0.2.1" # yet another hash
xxhash-rust = { version = "0.8.0", features = ["const_xxh3", "xxh3"] } # xxh3 hashing for rust
serde_json = "1.0.60"

[[bench]]
name = "rand_speeds"
harness = false

[[bench]]
name = "hash_speeds"
harness = false

<<<<<<< HEAD
[profile.release]
lto = true
codegen-units = 1
opt-level = 3
debug = true

=======
>>>>>>> 9dae6b05
[features]
default = ["std"]
std = []

[dependencies]
hashbrown =  { version = "0.9", features = ["serde"] } # A faster hashmap, nostd compatible
libc = "0.2" # For (*nix) libc
num = "*"
xxhash-rust = { version = "0.8.0", features = ["xxh3"] } # xxh3 hashing for rust
serde = { version = "1.0", default-features = false, features = ["alloc"] } # serialization lib
erased-serde = "0.3.12"
postcard = { version = "0.5.1", features = ["alloc"] } # no_std compatible serde serialization fromat

[profile.release]
lto = true
opt-level = 3<|MERGE_RESOLUTION|>--- conflicted
+++ resolved
@@ -21,15 +21,11 @@
 name = "hash_speeds"
 harness = false
 
-<<<<<<< HEAD
 [profile.release]
 lto = true
-codegen-units = 1
 opt-level = 3
 debug = true
 
-=======
->>>>>>> 9dae6b05
 [features]
 default = ["std"]
 std = []
@@ -41,8 +37,4 @@
 xxhash-rust = { version = "0.8.0", features = ["xxh3"] } # xxh3 hashing for rust
 serde = { version = "1.0", default-features = false, features = ["alloc"] } # serialization lib
 erased-serde = "0.3.12"
-postcard = { version = "0.5.1", features = ["alloc"] } # no_std compatible serde serialization fromat
-
-[profile.release]
-lto = true
-opt-level = 3+postcard = { version = "0.5.1", features = ["alloc"] } # no_std compatible serde serialization fromat