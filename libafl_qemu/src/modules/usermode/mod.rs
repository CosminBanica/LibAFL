<<<<<<< HEAD
#[cfg(not(cpu_target = "hexagon"))]
pub mod drcov;

use std::fmt::Debug;

#[cfg(not(cpu_target = "hexagon"))]
pub use drcov::DrCovModule;

#[cfg(not(cpu_target = "hexagon"))]
pub mod blocks;

#[cfg(not(cpu_target = "hexagon"))]

=======
>>>>>>> 3b31b4d7
#[cfg(feature = "injections")]
pub mod injections;
#[cfg(feature = "injections")]
pub use injections::InjectionModule;

#[cfg(not(cpu_target = "hexagon"))]
pub mod snapshot;
#[cfg(not(cpu_target = "hexagon"))]
pub use snapshot::{IntervalSnapshotFilter, SnapshotModule};

#[cfg(not(cpu_target = "hexagon"))]
pub mod asan;
#[cfg(not(cpu_target = "hexagon"))]
pub use asan::{init_qemu_with_asan, AsanModule};

#[cfg(not(cpu_target = "hexagon"))]
pub mod asan_guest;
#[cfg(not(cpu_target = "hexagon"))]
pub use asan_guest::{init_qemu_with_asan_guest, AsanGuestModule};<|MERGE_RESOLUTION|>--- conflicted
+++ resolved
@@ -1,19 +1,8 @@
-<<<<<<< HEAD
-#[cfg(not(cpu_target = "hexagon"))]
-pub mod drcov;
-
-use std::fmt::Debug;
-
-#[cfg(not(cpu_target = "hexagon"))]
-pub use drcov::DrCovModule;
-
 #[cfg(not(cpu_target = "hexagon"))]
 pub mod blocks;
 
 #[cfg(not(cpu_target = "hexagon"))]
 
-=======
->>>>>>> 3b31b4d7
 #[cfg(feature = "injections")]
 pub mod injections;
 #[cfg(feature = "injections")]
